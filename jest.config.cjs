/** @type {import('jest').Config} */
module.exports = {
  testEnvironment: 'jsdom',
  roots: ['<rootDir>/client/src', '<rootDir>/tests/unit'],
  testMatch: [
    '**/__tests__/**/*.(test|spec).(ts|tsx|js)',
    '**/*.(test|spec).(ts|tsx|js)'
  ],
  transform: {
<<<<<<< HEAD
    '^.+\\.(ts|tsx)$': ['babel-jest'],
    '^.+\\.(js|jsx)$': ['babel-jest'],
=======
    '^.+\\.(ts|tsx)$': ['ts-jest', {
      tsconfig: {
        jsx: 'react-jsx',
        esModuleInterop: true,
        allowSyntheticDefaultImports: true,
        strict: false,
        skipLibCheck: true,
        noImplicitAny: false,
        moduleResolution: 'node',
        allowJs: true,
        isolatedModules: true,
      },
    }],
    '^.+\\.(js|jsx)$': ['ts-jest', {
      tsconfig: {
        jsx: 'react-jsx',
        allowJs: true,
        esModuleInterop: true,
        allowSyntheticDefaultImports: true,
      },
    }],
>>>>>>> fed1c600
  },
  moduleFileExtensions: ['ts', 'tsx', 'js', 'jsx', 'json', 'node'],
  moduleNameMapper: {
    '^@/(.*)$': '<rootDir>/client/src/$1',
    '^@shared/(.*)$': '<rootDir>/shared/$1',
    '^@assets/(.*)$': '<rootDir>/attached_assets/$1',
    '\\.(css|less|scss|sass)$': 'identity-obj-proxy',
  },
  setupFilesAfterEnv: ['<rootDir>/jest.setup.js'],
  collectCoverageFrom: [
    'client/src/**/*.{ts,tsx}',
    '!client/src/**/*.d.ts',
    '!client/src/main.tsx',
    '!client/src/vite-env.d.ts',
    '!client/src/components/ui/**',
  ],
  coverageDirectory: 'test-reports/coverage',
  coverageReporters: ['text', 'lcov', 'html', 'json'],
  coverageThreshold: {
    global: {
      branches: 60,
      functions: 60,
      lines: 60,
      statements: 60
    }
  },
  testTimeout: 10000,
  verbose: true,
  clearMocks: true,
  restoreMocks: true,
  testEnvironmentOptions: {
    url: 'http://localhost:5000'
  },
  transformIgnorePatterns: [
    "node_modules/(?!(wouter|regexparam|.*\\.mjs$))"
  ],
};<|MERGE_RESOLUTION|>--- conflicted
+++ resolved
@@ -7,10 +7,6 @@
     '**/*.(test|spec).(ts|tsx|js)'
   ],
   transform: {
-<<<<<<< HEAD
-    '^.+\\.(ts|tsx)$': ['babel-jest'],
-    '^.+\\.(js|jsx)$': ['babel-jest'],
-=======
     '^.+\\.(ts|tsx)$': ['ts-jest', {
       tsconfig: {
         jsx: 'react-jsx',
@@ -32,7 +28,6 @@
         allowSyntheticDefaultImports: true,
       },
     }],
->>>>>>> fed1c600
   },
   moduleFileExtensions: ['ts', 'tsx', 'js', 'jsx', 'json', 'node'],
   moduleNameMapper: {
